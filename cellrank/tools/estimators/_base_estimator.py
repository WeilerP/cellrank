--- conflicted
+++ resolved
@@ -7,16 +7,17 @@
 from typing import Any, Dict, Union, TypeVar, Optional, Sequence
 from pathlib import Path
 
-from matplotlib.colors import is_color_like
-
 import numpy as np
 import pandas as pd
 from pandas import Series
-from cellrank import logging as logg
 from scipy.stats import ranksums
 from scipy.sparse import spmatrix
+from pandas.api.types import infer_dtype, is_categorical_dtype
+
+from matplotlib.colors import is_color_like
+
+from cellrank import logging as logg
 from cellrank.tools import Lineage
-from pandas.api.types import infer_dtype, is_categorical_dtype
 from cellrank.utils._docs import d, inject_docs
 from cellrank.tools._utils import (
     _pairwise,
@@ -43,11 +44,7 @@
     _colors,
     _lin_names,
 )
-<<<<<<< HEAD
-=======
 from cellrank.tools._linear_solver import _solve_lin_system
-from cellrank.tools.kernels._kernel import KernelExpression
->>>>>>> e8af65bc
 from cellrank.tools.estimators._property import Partitioner, LineageEstimatorMixin
 from cellrank.tools.kernels._base_kernel import KernelExpression
 from cellrank.tools.estimators._constants import A, P
