--- conflicted
+++ resolved
@@ -6,14 +6,15 @@
 from pathlib import Path
 from collections import Iterable
 
+import numpy as np
+from sklearn.preprocessing import StandardScaler
+
 import matplotlib.pyplot as plt
 
-import numpy as np
 from cellrank import logging as logg
 from cellrank.utils._docs import d
 from cellrank.tools._utils import save_fig
 from cellrank.utils._utils import _get_n_cores, check_collection
-from sklearn.preprocessing import StandardScaler
 from cellrank.plotting._utils import _model_type, _create_models, _is_any_gam_mgcv
 from cellrank.tools._constants import AbsProbKey
 from cellrank.utils._parallelize import parallelize
@@ -27,12 +28,7 @@
     genes: Sequence[str],
     models: Dict[str, Dict[str, Model]],
     lineage_name: str,
-<<<<<<< HEAD
-    norm: str,
     queue: Optional[Queue],
-=======
-    queue,
->>>>>>> e8af65bc
     **kwargs,
 ) -> np.ndarray:
     """
@@ -199,7 +195,8 @@
         logg.info("    Finish", time=start)
 
         trends = trends.T
-        _ = StandardScaler(copy=False).fit_transform(trends)
+        if norm:
+            _ = StandardScaler(copy=False).fit_transform(trends)
 
         trends = _AnnData(trends.T)
         trends.obs_names = genes
